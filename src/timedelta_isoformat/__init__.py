--- conflicted
+++ resolved
@@ -1,10 +1,6 @@
 """Supplemental ISO8601 duration format support for :py:class:`datetime.timedelta`"""
 import datetime
-<<<<<<< HEAD
-from typing import Any, Iterable, Optional, Tuple, Type, Union
-=======
-from typing import Iterable, Tuple, TypeAlias
->>>>>>> 0010b64f
+from typing import Any, Iterable, Tuple, TypeAlias, Union
 
 _DECIMAL_CHARACTERS = frozenset("0123456789" + ",.")
 
@@ -14,7 +10,9 @@
     ISO8601-style parsing and formatting.
     """
 
-<<<<<<< HEAD
+    Components: TypeAlias = Iterable[Tuple[str, str, int | None]]
+    Measurements: TypeAlias = Iterable[Tuple[str, float]]
+
     def __new__(cls, *args: Union[float, int], **kwargs: Union[float, int]) -> "timedelta":
         positive_args, negative_args, positive_kwargs, negative_kwargs = (
             [arg if arg >= 0 else 0 for arg in args],
@@ -52,10 +50,6 @@
     @property
     def positive(self) -> bool:
         return self._positive  # type: ignore
-=======
-    Components: TypeAlias = Iterable[Tuple[str, str, int | None]]
-    Measurements: TypeAlias = Iterable[Tuple[str, float]]
->>>>>>> 0010b64f
 
     def __repr__(self) -> str:
         fields = {
