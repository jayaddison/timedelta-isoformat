--- conflicted
+++ resolved
@@ -110,11 +110,7 @@
 
             if char == "T" and context is not TimeUnit:
                 assert not value, f"expected a unit designator after '{value}'"
-<<<<<<< HEAD
-                context, remaining_tokens = TimeUnit, time_context
-=======
-                context, value = time_context, ""
->>>>>>> feb11276
+                context, remaining_tokens, value = TimeUnit, time_context, ""
                 continue
 
             if char == "W" and context is DateUnit:
